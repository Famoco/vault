--- conflicted
+++ resolved
@@ -128,15 +128,13 @@
 
 	tidyLock int64
 
-<<<<<<< HEAD
+	identityPoliciesDeriverFunc func(string) (*identity.Entity, []string, error)
+
 	// db is the in-memory database to quickly access various items that are
 	// related to a token.
 	db *memdb.MemDB
 
 	mappingPacker *storagepacker.StoragePackerV2
-=======
-	identityPoliciesDeriverFunc func(string) (*identity.Entity, []string, error)
->>>>>>> 1d42d53f
 }
 
 // NewTokenStore is used to construct a token store that is
@@ -164,22 +162,14 @@
 
 	// Initialize the store
 	t := &TokenStore{
-<<<<<<< HEAD
-		view:               view,
-		cubbyholeDestroyer: destroyCubbyhole,
-		logger:             c.logger,
-		tokenLocks:         locksutil.CreateLocks(),
-		saltLock:           sync.RWMutex{},
-		db:                 db,
-		mappingPacker:      mappingPacker,
-=======
 		view:                        view,
 		cubbyholeDestroyer:          destroyCubbyhole,
 		logger:                      logger,
 		tokenLocks:                  locksutil.CreateLocks(),
 		saltLock:                    sync.RWMutex{},
 		identityPoliciesDeriverFunc: c.fetchEntityAndDerivedPolicies,
->>>>>>> 1d42d53f
+		db:            db,
+		mappingPacker: mappingPacker,
 	}
 
 	if c.policyStore != nil {
@@ -812,44 +802,6 @@
 	return resp, nil
 }
 
-<<<<<<< HEAD
-=======
-// createAccessor is used to create an identifier for the token ID.
-// A storage index, mapping the accessor to the token ID is also created.
-func (ts *TokenStore) createAccessor(ctx context.Context, entry *TokenEntry) error {
-	defer metrics.MeasureSince([]string{"token", "createAccessor"}, time.Now())
-
-	// Create a random accessor
-	accessorUUID, err := uuid.GenerateUUID()
-	if err != nil {
-		return err
-	}
-	entry.Accessor = accessorUUID
-
-	// Create index entry, mapping the accessor to the token ID
-	saltID, err := ts.SaltID(ctx, entry.Accessor)
-	if err != nil {
-		return err
-	}
-
-	path := accessorPrefix + saltID
-	aEntry := &accessorEntry{
-		TokenID:    entry.ID,
-		AccessorID: entry.Accessor,
-	}
-	aEntryBytes, err := jsonutil.EncodeJSON(aEntry)
-	if err != nil {
-		return errwrap.Wrapf("failed to marshal accessor index entry: {{err}}", err)
-	}
-
-	le := &logical.StorageEntry{Key: path, Value: aEntryBytes}
-	if err := ts.view.Put(ctx, le); err != nil {
-		return errwrap.Wrapf("failed to persist accessor index entry: {{err}}", err)
-	}
-	return nil
-}
-
->>>>>>> 1d42d53f
 // Create is used to create a new token entry. The entry is assigned
 // a newly generated ID if not provided.
 func (ts *TokenStore) create(ctx context.Context, entry *TokenEntry) error {
@@ -863,17 +815,8 @@
 		entry.ID = entryUUID
 	}
 
-<<<<<<< HEAD
 	te, _ := ts.lookupTokenNonLocked(ctx, entry.ID, true)
 	if te != nil {
-=======
-	saltedID, err := ts.SaltID(ctx, entry.ID)
-	if err != nil {
-		return err
-	}
-	exist, _ := ts.lookupSalted(ctx, saltedID, true)
-	if exist != nil {
->>>>>>> 1d42d53f
 		return fmt.Errorf("cannot create a token with a duplicate ID")
 	}
 
@@ -897,21 +840,12 @@
 // storeCommon handles the actual storage of an entry, possibly generating
 // secondary indexes
 func (ts *TokenStore) storeCommon(ctx context.Context, entry *TokenEntry, writeSecondary bool) error {
-<<<<<<< HEAD
-=======
-	saltedID, err := ts.SaltID(ctx, entry.ID)
-	if err != nil {
-		return err
-	}
-
->>>>>>> 1d42d53f
 	// Marshal the entry
 	enc, err := json.Marshal(entry)
 	if err != nil {
 		return errwrap.Wrapf("failed to encode entry: {{err}}", err)
 	}
 
-<<<<<<< HEAD
 	tokenMapping, err := ts.MemDBTokenMappingByTokenID(entry.ID)
 	if err != nil {
 		return err
@@ -962,39 +896,6 @@
 		Value: enc,
 	}
 
-=======
-	if writeSecondary {
-		// Write the secondary index if necessary. This is done before the
-		// primary index because we'd rather have a dangling pointer with
-		// a missing primary instead of missing the parent index and potentially
-		// escaping the revocation chain.
-		if entry.Parent != "" {
-			// Ensure the parent exists
-			parent, err := ts.Lookup(ctx, entry.Parent)
-			if err != nil {
-				return errwrap.Wrapf("failed to lookup parent: {{err}}", err)
-			}
-			if parent == nil {
-				return fmt.Errorf("parent token not found")
-			}
-
-			// Create the index entry
-			parentSaltedID, err := ts.SaltID(ctx, entry.Parent)
-			if err != nil {
-				return err
-			}
-			path := parentPrefix + parentSaltedID + "/" + saltedID
-			le := &logical.StorageEntry{Key: path}
-			if err := ts.view.Put(ctx, le); err != nil {
-				return errwrap.Wrapf("failed to persist entry: {{err}}", err)
-			}
-		}
-	}
-
-	// Write the primary ID
-	path := lookupPrefix + saltedID
-	le := &logical.StorageEntry{Key: path, Value: enc}
->>>>>>> 1d42d53f
 	if len(entry.Policies) == 1 && entry.Policies[0] == "root" {
 		le.SealWrap = true
 	}
@@ -1232,7 +1133,6 @@
 		return fmt.Errorf("cannot revoke blank token")
 	}
 
-<<<<<<< HEAD
 	// Protect the entry lookup/writing with locks. The rub here is that we
 	// don't know the ID until we look it up once, so first we look it up, then
 	// do a locked lookup.
@@ -1240,22 +1140,6 @@
 	var entry *TokenEntry
 
 	tokenMapping, err := ts.MemDBTokenMappingByTokenID(id)
-=======
-	saltedID, err := ts.SaltID(ctx, id)
-	if err != nil {
-		return err
-	}
-	return ts.revokeSalted(ctx, saltedID)
-}
-
-// revokeSalted is used to invalidate a given salted token,
-// any child tokens will be orphaned.
-func (ts *TokenStore) revokeSalted(ctx context.Context, saltedID string) (ret error) {
-	// Protect the entry lookup/writing with locks. The rub here is that we
-	// don't know the ID until we look it up once, so first we look it up, then
-	// do a locked lookup.
-	entry, err := ts.lookupSalted(ctx, saltedID, true)
->>>>>>> 1d42d53f
 	if err != nil {
 		return err
 	}
@@ -1284,11 +1168,7 @@
 	lock.Lock()
 
 	// Lookup the token first
-<<<<<<< HEAD
 	entry, err = ts.lookupTokenNonLocked(ctx, entry.ID, true)
-=======
-	entry, err = ts.lookupSalted(ctx, saltedID, true)
->>>>>>> 1d42d53f
 	if err != nil {
 		lock.Unlock()
 		return err
@@ -1328,11 +1208,7 @@
 
 			// Lookup the token again to make sure something else didn't
 			// revoke in the interim
-<<<<<<< HEAD
 			entry, err := ts.lookupTokenNonLocked(ctx, entry.ID, true)
-=======
-			entry, err := ts.lookupSalted(ctx, saltedID, true)
->>>>>>> 1d42d53f
 			if err != nil {
 				return
 			}
@@ -1348,11 +1224,7 @@
 
 	// Destroy the token's cubby. This should go first as it's a
 	// security-sensitive item.
-<<<<<<< HEAD
 	err = ts.cubbyholeDestroyer(ctx, ts, entry.ID)
-=======
-	err = ts.cubbyholeDestroyer(ctx, ts, saltedID)
->>>>>>> 1d42d53f
 	if err != nil {
 		return err
 	}
@@ -1461,19 +1333,13 @@
 		return fmt.Errorf("cannot tree-revoke blank token")
 	}
 
-<<<<<<< HEAD
 	var dfs []string
 
 	tokenMapping, err := ts.MemDBTokenMappingByTokenID(tokenID)
-=======
-	// Get the salted ID
-	saltedID, err := ts.SaltID(ctx, id)
->>>>>>> 1d42d53f
 	if err != nil {
 		return err
 	}
 
-<<<<<<< HEAD
 	switch {
 	case tokenMapping != nil:
 		dfs = append(dfs, tokenID)
@@ -1484,19 +1350,6 @@
 		}
 		dfs = append(dfs, saltedID)
 	}
-=======
-	// Nuke the entire tree recursively
-	return ts.revokeTreeSalted(ctx, saltedID)
-}
-
-// revokeTreeSalted is used to invalidate a given token and all
-// child tokens using a saltedID.
-// Updated to be non-recursive and revoke child tokens
-// before parent tokens(DFS).
-func (ts *TokenStore) revokeTreeSalted(ctx context.Context, saltedID string) error {
-	var dfs []string
-	dfs = append(dfs, saltedID)
->>>>>>> 1d42d53f
 
 	for l := len(dfs); l > 0; l = len(dfs) {
 		id := dfs[0]
@@ -1524,13 +1377,8 @@
 
 		// If there are no children, then we are at a leaf node.
 		if len(children) == 0 {
-<<<<<<< HEAD
 			if err := ts.Revoke(ctx, id); err != nil {
-				return fmt.Errorf("failed to revoke entry: %v", err)
-=======
-			if err := ts.revokeSalted(ctx, id); err != nil {
 				return errwrap.Wrapf("failed to revoke entry: {{err}}", err)
->>>>>>> 1d42d53f
 			}
 			// If the length of l is equal to 1, then the last token has been deleted
 			if l == 1 {
@@ -1757,17 +1605,7 @@
 
 		// Look up tainted variants so we only find entries that truly don't
 		// exist
-<<<<<<< HEAD
 		te, err := ts.lookupTokenNonLocked(ctx, accessorEntry.TokenID, true)
-=======
-		saltedID, err := ts.SaltID(ctx, accessorEntry.TokenID)
-		if err != nil {
-			tidyErrors = multierror.Append(tidyErrors, errwrap.Wrapf("failed to read salt id: {{err}}", err))
-			lock.RUnlock()
-			continue
-		}
-		te, err := ts.lookupSalted(ctx, saltedID, true)
->>>>>>> 1d42d53f
 		if err != nil {
 			tidyErrors = multierror.Append(tidyErrors, errwrap.Wrapf("failed to lookup tainted ID: {{err}}", err))
 			lock.RUnlock()
@@ -1780,11 +1618,7 @@
 		// more and conclude that accessor, leases, and secondary index entries
 		// for this token should not exist as well.
 		if te == nil {
-<<<<<<< HEAD
-			ts.logger.Info("token: deleting token with nil entry")
-=======
-			ts.logger.Info("deleting token with nil entry", "salted_token", saltedID)
->>>>>>> 1d42d53f
+			ts.logger.Info("deleting token with nil entry")
 
 			// RevokeByToken expects a '*TokenEntry'. For the
 			// purposes of tidying, it is sufficient if the token
@@ -2444,15 +2278,7 @@
 	defer lock.RUnlock()
 
 	// Lookup the token
-<<<<<<< HEAD
 	out, err := ts.lookupTokenNonLocked(ctx, id, true)
-=======
-	saltedID, err := ts.SaltID(ctx, id)
-	if err != nil {
-		return logical.ErrorResponse(err.Error()), logical.ErrInvalidRequest
-	}
-	out, err := ts.lookupSalted(ctx, saltedID, true)
->>>>>>> 1d42d53f
 	if err != nil {
 		return logical.ErrorResponse(err.Error()), logical.ErrInvalidRequest
 	}
